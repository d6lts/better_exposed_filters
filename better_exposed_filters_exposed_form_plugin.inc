<?php
/**
 * @file
 * Provides an Better Exposed Filters exposed form plugin for View 3.x.
 */
class better_exposed_filters_exposed_form_plugin extends views_plugin_exposed_form_basic {

  function summary_title() {
    return t('BEF Settings');
  }

  function option_definition() {
    $options = parent::option_definition();

    // Add Better Exposed Filters options to those saved by Views
    $options['bef'] = array('default' => array());

    return $options;
  }

  function options_form(&$form, &$form_state) {
    parent::options_form($form, $form_state);

    $bef_options = array();

    // Update legacy settings in the exposed form settings form. This
    // keep us from losing settings when an option is put into an
    // 'advanced options' fieldset.
    $existing = $this->_bef_update_legacy_settings($this->options['bef']);

    // Collect existing values or use defaults.  Prevents a lot of
    // isset($this->options['foo'] ? $this->options['foo'] : ''
    // Handle sort and pager here and filters later on.
    $defaults = array(
      'sort' => array(
        'bef_format' => 'default',
        'advanced' => array(
          'collapsible' => FALSE,
          'collapsible_label' => '',
          'combine' => FALSE,
          'combine_rewrite' => '',
          'reset' => FALSE,
          'reset_label' => '',
        ),
      ),
      'pager' => array(
        'bef_format' => 'default',
      ),
    );
    $existing = $this->_bef_set_defaults($defaults, $existing);

    /*
     * Add options for exposed sorts
     */
    $exposed = FALSE;
    foreach ($this->display->handler->get_handlers('sort') as $label => $sort) {
      if ($sort->options['exposed']) {
        $exposed = TRUE;
        break;
      }
    }
    if ($exposed) {
      $bef_options['sort']['bef_format'] = array(
        '#type' => 'select',
        '#title' => t('Display exposed sort options as'),
        '#default_value' => $existing['sort']['bef_format'],
        '#options' => array(
          'default' => t('Default select list'),
          'bef' => t('Radio Buttons'),
          'bef_links' => t('Links'),
        ),
        '#description' => t('Select a format for the exposed sort options.'),
      );
      $bef_options['sort']['advanced'] = array(
        '#type' => 'fieldset',
        '#title' => t('Advanced sort options'),
        '#collapsible' => TRUE,
        '#collapsed' => TRUE,
      );
      $bef_options['sort']['advanced']['collapsible'] = array(
        '#type' => 'checkbox',
        '#title' => t('Make sort options collapsible'),
        '#default_value' => $existing['sort']['advanced']['collapsible'],
        '#description' => t(
          'Puts the sort options in a collapsible fieldset'
        ),
      );
      $bef_options['sort']['advanced']['collapsible_label'] = array(
        '#type' => 'textfield',
        '#title' => t('Collapsible fieldset title'),
        '#default_value' => empty($existing['sort']['advanced']['collapsible_label'])
          ? t('Sort options') : $existing['sort']['advanced']['collapsible_label'],
        '#description' => t(
          'This cannot be left blank or there will be no way to show/hide sort options.'
        ),
        '#dependency' => array('edit-exposed-form-options-bef-sort-advanced-collapsible' => array(1)),
      );
      $bef_options['sort']['advanced']['combine'] = array(
        '#type' => 'checkbox',
        '#title' => t('Combine sort order with sort by'),
        '#default_value' => $existing['sort']['advanced']['combine'],
        '#description' => t(
          'Combines the sort by options and order (ascending or decending) into a single list.  Use this to
          display "Option1 (ascending)", "Option1 (descending)", "Option2 (ascending)", "Option2 (descending)"
          in a single form element.'
        ),
      );
      $bef_options['sort']['advanced']['combine_rewrite'] = array(
        '#type' => 'textarea',
        '#title' => t('Rewrite the text displayed'),
        '#default_value' => $existing['sort']['advanced']['combine_rewrite'],
        '#description' => t('
          Use this field to rewrite the text displayed for combined sort options and sort order.
          Use the format of current_value|replacement_value, one replacement per line.
          For example: <pre>
Post date Asc|Oldest first
Post date Desc|Newest first
Title Asc|A -> Z
Title Desc|Z -> A</pre> Leave the replacement value blank to remove an option altogether.
        '),
        '#dependency' => array('edit-exposed-form-options-bef-sort-advanced-combine' => array(1)),
      );
      $bef_options['sort']['advanced']['reset'] = array(
        '#type' => 'checkbox',
        '#title' => t('Include a "Reset sort" option'),
        '#default_value' => $existing['sort']['advanced']['combine'],
        '#description' => t('Adds a "Reset sort" link; Views will use the default sort order.'),
      );
      $bef_options['sort']['advanced']['reset_label'] = array(
        '#type' => 'textfield',
        '#title' => t('"Reset sort" label'),
        '#default_value' => $existing['sort']['advanced']['reset_label'],
        '#description' => t('This cannot be left blank if the above option is checked'),
        '#dependency' => array('edit-exposed-form-options-bef-sort-advanced-reset' => array(1)),
      );
    }

    /*
     * Add options for exposed pager
     */
    if (isset($this->display->display_options['pager']) && $this->display->display_options['pager']['options']['expose']['items_per_page']) {
      $bef_options['pager']['bef_format'] = array(
        '#type' => 'select',
        '#title' => t('Display exposed pager options as'),
        '#default_value' => $existing['pager']['bef_format'],
        '#options' => array(
          'default' => t('Default select list'),
          'bef' => t('Radio Buttons'),
          'bef_links' => t('Links'),
        ),
        '#description' => t('Select a format for the exposed pager options.'),
      );
    }

    // Only add the description text once -- it was getting a little long to be added to
    // each filter
    $bef_filter_intro = FALSE;

    // Filter default values
    $filter_defaults = array(
      'bef_format' => 'default',
      'more_options' => array(
        'bef_select_all_none' => FALSE,
        'bef_collapsible' => FALSE,
        'bef_filter_description' => '',
      ),
    );

    // Go through each filter and add BEF options
    foreach ($this->display->handler->get_handlers('filter') as $label => $filter) {
      if (!$filter->options['exposed']) {
        continue;
      }

      // Get existing values or use defaults
      if (!isset($this->options['bef'][$label])) {
        // First time opening the settings form with a new filter
        $existing[$label] = $filter_defaults;
      }
      else {
        $existing[$label] = $this->_bef_set_defaults($filter_defaults, $this->options['bef'][$label]);
      }

      // If we're adding BEF filter options, add an intro to explain what's going on
      if (!$bef_filter_intro) {
        $bef_options['bef_intro'] = array(
          '#markup' => '<h3>' . t('Exposed Filter Settings') . '</h3><p>'
            . t('Select a format and additional options for each exposed filter.')
            . '</p><p>'
            . t('The "Nested" option places filter options is an unordered list.
                Hierarchical taxonomy filters will be rendered as nested,
                unordered lists. "Links" will render filter options as links,
                but is only available if "Allow multiple selections"
                is NOT checked in the "Configure filter criterion" form. The "Hidden"
                option is generally used for multi-step filters.  Note: if "Allow multiple
                selections" is checked in the "Configure filter criterion" form,
                checkboxes will be used, otherwise radio buttons.')
            . '</p><p>'
            . t('You may also add an optional description for any exposed filter
                in the "More options" section.')
            . '</p>',
        );
        $bef_filter_intro = TRUE;
      }

      // Is this a type of field we can tweak? If so, we'll display additional options.
      $valid = array('in', 'or', 'and');
      $bef_specific = FALSE;

      // We can work with any of these operators
      if (in_array($filter->operator, $valid)) {
        $bef_specific = TRUE;
      }
      // ... or any of these specific filters
      else if (isset($filter->value['type']) && 'date' == $filter->value['type']) {
        // Offer a datepicker option for date fields
        $bef_options[$label]['bef_format'] = array(
          '#type' => 'select',
          '#title' => t('Display "@label" exposed filter as', array('@label' => $filter->options['expose']['label'])),
          '#default_value' => $existing[$label]['bef_format'],
          '#options' => array(
            'default' => t('Default text field'),
            'bef_datepicker' => t('jQuery UI Datepicker'),
          ),
        );
      }
      else if ('yes-no' == $filter->definition['type']) {
        // others?
        $bef_specific = TRUE;
      }
      else {
        // dsm($filter->definition['type']);
      }

      // Main BEF option: default/checkboxes/hidden/etc.
      if ($bef_specific) {
        // Main BEF option: default or radios/checkboxes
        $display_options = array(
          'default' => t('Default select list'),
          'bef' => t('Checkboxes/Radio Buttons'),
        );

        // Taxonomy filters get the "nested" option
        if ($filter instanceof views_handler_filter_term_node_tid) {
          $display_options['bef_ul'] = t('Nested Checkboxes/Radio Buttons');
        }

        // Check for other display options based on the filter
        if ($filter instanceof views_handler_filter_boolean_operator && !$filter->options['expose']['multiple']) {
          $display_options['bef_single'] = t('Single on/off checkbox');
        }

        // Less used options, so put them last.
        $display_options['bef_links'] = t('Links');
        $display_options['bef_hidden'] = t('Hidden');

        $bef_options[$label]['bef_format'] = array(
          '#type' => 'select',
          '#title' => t('Display "@label" exposed filter as', array('@label' => $filter->options['expose']['label'])),
          '#default_value' => $existing[$label]['bef_format'],
          '#options' => $display_options,
        );
      }

      // Fieldset to keep the UI from getting out of hand
      $bef_options[$label]['more_options'] = array(
        '#type' => 'fieldset',
        '#title' => t('More options for "@label"', array('@label' => $filter->options['expose']['label'])),
        '#collapsible' => TRUE,
        '#collapsed' => TRUE,
      );

      // Select all checkbox
      if ($bef_specific) {
        $bef_options[$label]['more_options']['bef_select_all_none'] = array(
          '#type' => 'checkbox',
          '#title' => t('Add select all/none links'),
          '#default_value' => $existing[$label]['more_options']['bef_select_all_none'],
          '#disabled' => !$filter->options['expose']['multiple'],
          '#description' => t(
            'Add a "Select All/None" link when rendering the exposed filter using
              checkboxes. If this option is disabled, edit the filter and check the
              "Allow multiple selections".'
          ),
        );

        // Put filter in collapsible fieldset option
        // TODO: expand to all exposed filters
        $bef_options[$label]['more_options']['bef_collapsible'] = array(
          '#type' => 'checkbox',
          '#title' => t('Make this filter collapsible'),
          '#default_value' => $existing[$label]['more_options']['bef_collapsible'],
          '#description' => t(
            'Puts this filter in a collapsible fieldset'
          ),
        );
      }

      // Build a description option form element -- available to all exposed filters
      $bef_options[$label]['more_options']['bef_filter_description'] = array(
        '#type' => 'textarea',
        '#title' => t('Description'),
        '#default_value' => $existing[$label]['more_options']['bef_filter_description'],
        '#description' => t('Adds descriptive text to the exposed filter.  This is usually
                              rendered in smaller print under the label or the options.'),
      );

      // Add token support to the description field
      $bef_options[$label]['more_options']['tokens'] = array(
        '#title' => t('Replacement patterns'),
        '#type' => 'fieldset',
        '#collapsible' => TRUE,
        '#collapsed' => TRUE,
      );

      // Collect a list of token types that make sense for this filter
      $available = array('global_types');
      if (!empty($filter->options['vid'])) {
        $available[] = 'vocabulary';
      }
      // Other token types?

      $bef_options[$label]['more_options']['tokens']['list'] = array(
        '#theme' => 'token_tree',
        '#token_types' => $available,
      );
      $bef_options[$label]['more_options']['tokens']['available'] = array(
        '#type' => 'value',       // Save us from parsing available tokens again
        '#value' => $available,
      );

    } // foreach ($filters as $filter) {

    // Add BEF form elements to the exposed form options form
    $form['bef'] = $bef_options;
  }

  /*
   * Tweak the exposed filter form to show Better Exposed Filter options.
   */
  function exposed_form_alter(&$form, &$form_state) {
    parent::exposed_form_alter($form, $form_state);

    // If we have no visible elements, we don't show the Apply button.
    $show_apply = FALSE;

    // We only want to add the datepicker code once.
    // TODO: Does this need to be moved to a behavior.attach()?
    $add_datepicker = FALSE;
    $datepicker_format = '';

    // Grab settings options and adjust for legacy settings
    $settings = $this->_bef_update_legacy_settings($this->options['bef']);

    /*
     * Handle exposed sort elements
     */
    if (isset($settings['sort']) && !empty($form['sort_by']) && !empty($form['sort_order'])) {
      $show_apply = TRUE;

      // If selected, collect all sort-related form elements and put them
      // in a collapsible fieldset
      $collapse = $settings['sort']['advanced']['collapsible']
        && !empty($settings['sort']['advanced']['collapsible_label']);
      $sort_elems = array();

      // Check for combined sort_by and sort_order
      if ($settings['sort']['advanced']['combine']) {
        // Combine sort_by and sort_order into a single element
        $form['sort_bef_combine'] = array(
          '#type' => 'radios',
          '#title' => $form['sort_by']['#title'],   // Already sanitized by Views
        );
        $options = array();

        // Add reset sort option at the top of the list
        if ($settings['sort']['advanced']['combine']) {
          $options[' '] = t($settings['sort']['advanced']['reset_label']);
        }
        else {
          $form['sort_bef_combine']['#default_value'] = '';
        }

        $selected = '';
        foreach ($form['sort_by']['#options'] as $by_key => $by_val) {
          foreach ($form['sort_order']['#options'] as $order_key => $order_val) {
            // Use a space to separate the two keys, we'll unpack them in our submit handler
            $options["$by_key $order_key"] = "$by_val $order_val";
          }
        }

        // Rewrite the option values if any were specified
        if (!empty($settings['sort']['advanced']['combine_rewrite'])) {
          $lines = explode("\n", $settings['sort']['advanced']['combine_rewrite']);
          $rewrite = array();
          foreach ($lines as $line) {
            list($search, $replace) = explode('|', $line);
            $rewrite[$search] = $replace;
          }
          foreach ($options as $index => $option) {
            if (isset($rewrite[$option])) {
              if ('' == $rewrite[$option]) {
                unset($options[$index]);
              }
              else {
                $options[$index] = $rewrite[$option];
              }
            }
          }
        }

        $form['sort_bef_combine'] = array(
          '#type' => 'radios',
          '#options' => $options,
          '#title' => $form['sort_by']['#title'],   // Already sanitized by Views
        );

        // Handle display-specific details
        switch ($settings['sort']['bef_format']) {
          case 'bef':
            $form['sort_bef_combine']['#prefix'] = '<div class="bef-sort-combined bef-select-as-radios">';
            $form['sort_bef_combine']['#suffix'] = '</div>';
            break;

          case 'bef_links':
            $form['sort_bef_combine']['#theme'] = 'select_as_links';
            break;

          case 'default':
            $form['sort_bef_combine']['#type'] = 'select';
            break;
        }

        // Add our submit routine to process
        $form['#submit'][] = 'bef_sort_combine_submit';

        // Remove the existing sort_by and sort_order elements
        unset($form['sort_by']);
        unset($form['sort_order']);

        if ($collapse) {
          $sort_elems[] = 'sort_bef_combine';
        }

      } // if ($settings['sort']['advanced']['combine']) {
      else {
        // Leave sort_by and sort_order as separate elements
        if ('bef' == $settings['sort']['bef_format']) {
          $form['sort_by']['#type'] = 'radios';
          if (empty($form['sort_by']['#process'])) {
            $form['sort_by']['#process'] = array();
          }
          array_unshift($form['sort_by']['#process'], 'form_process_radios');
          $form['sort_by']['#prefix'] = '<div class="bef-sortby bef-select-as-radios">';
          $form['sort_by']['#suffix'] = '</div>';

          $form['sort_order']['#type'] = 'radios';
          if (empty($form['sort_order']['#process'])) {
            $form['sort_order']['#process'] = array();
          }
          array_unshift($form['sort_order']['#process'], 'form_process_radios');
          $form['sort_order']['#prefix'] = '<div class="bef-sortorder bef-select-as-radios">';
          $form['sort_order']['#suffix'] = '</div>';
        }
        elseif ('bef_links' == $settings['sort']['bef_format']) {
          $form['sort_by']['#theme'] = 'select_as_links';
          $form['sort_order']['#theme'] = 'select_as_links';
        }

        if ($collapse) {
          $sort_elems[] = 'sort_by';
          $sort_elems[] = 'sort_order';
        }

        // Add reset sort option if selected
        if ($settings['sort']['advanced']['combine']) {
          array_unshift($form['sort_by']['#options'], $settings['sort']['advanced']['reset_label']);
        }
      } // if ($settings['sort']['advanced']['combine']) { ... } else {

      if ($collapse) {
        $form['bef_sort_options'] = array(
          '#type' => 'fieldset',
          '#collapsible' => TRUE,
          '#collapsed' => TRUE,
          '#title' => $settings['sort']['advanced']['collapsible_label'],
        );
        foreach ($sort_elems as $elem) {
          $form['bef_sort_options'][$elem] = $form[$elem];
          unset($form[$elem]);
        }
      }
    }   // if (isset($settings['sort'])) {

    /*
     * Handle exposed pager elements
     */
    if (isset($settings['pager'])) {
      $show_apply = TRUE;

      switch ($settings['pager']['bef_format']) {
        case 'bef':
          $form['items_per_page']['#type'] = 'radios';
          if (empty($form['items_per_page']['#process'])) {
            $form['items_per_page']['#process'] = array();
          }
          array_unshift($form['items_per_page']['#process'], 'form_process_radios');
          $form['items_per_page']['#prefix'] = '<div class="bef-sortby bef-select-as-radios">';
          $form['items_per_page']['#suffix'] = '</div>';
          break;

        case 'bef_links':
          if (count($form['items_per_page']['#options']) > 1) {
            $form['items_per_page']['#theme'] = 'select_as_links';
            $form['items_per_page']['#items_per_page'] = max($form['items_per_page']['#default_value'], key($form['items_per_page']['#options']));
          }
          break;
      }
    }

    // Shorthand for all filters in this view
    $filters = $form_state['view']->display_handler->handlers['filter'];

    // Go through each saved option looking for Better Exposed Filter settings
    foreach ($settings as $label => $options) {

      // Sanity check: Ensure this filter is an exposed filter
      if (empty($filters[$label]) || !$filters[$label]->options['exposed']) {
        continue;
      }

      // Form element is designated by the element ID which is user-configurable
      $field_id = $form['#info']["filter-$label"]['value'];

      // Token replacement on BEF Description fields
      if (!empty($options['more_options']['bef_filter_description'])) {
        // Collect replacement data
        $data = array();
        $available = $options['more_options']['tokens']['available'];
        if (in_array('vocabulary', $available)) {
          $vocabs = taxonomy_get_vocabularies();
          $data['vocabulary'] = $vocabs[$filters[$label]->options['vid']];
        }
        // Others?

        // Replace tokens
        $options['more_options']['bef_filter_description'] = token_replace(
          $options['more_options']['bef_filter_description'], $data
        );
        $form[$field_id]['#bef_description'] = $options['more_options']['bef_filter_description'];
      }

      if (!isset($options['bef_format'])) {
        $options['bef_format'] = '';
      }
      switch ($options['bef_format']) {
        case 'bef_datepicker':
          $show_apply = TRUE;
          $add_datepicker = TRUE;

          if ((
            // Single Date API-based input element
            isset($form[$field_id]['value']['#type'])
              && 'date_text' == $form[$field_id]['value']['#type']
          )
          || (    // Or ...
            // Double Date API-based input elements such as "in-between"
            isset($form[$field_id]['min']) && isset($form[$field_id]['max'])
            && 'date_text' == $form[$field_id]['min']['#type']
            && 'date_text' == $form[$field_id]['max']['#type']
          )) {
            // Date module date field

            /*
             * Convert Date API formatting to jQuery formatDate formatting.
             *
             * @TODO: To be honest, I'm not sure this is needed.  Can you
             * set a Date API field to accept anything other than Y-m-d?
             * Well, better safe than sorry...
             *
             * @see
             *  http://us3.php.net/manual/en/function.date.php
             * and
             *  http://docs.jquery.com/UI/Datepicker/formatDate
             *
             * Array format: PHP date format => jQuery formatDate format
             * (comments are for the PHP format, lines that are commented out
             * do not have a jQuery formatDate equivalent, but maybe someday
             * they will...)
             */
            $convert = array(
              // Day
              'd' => 'dd',    // Day of the month, 2 digits with leading zeros 01 to 31
              'D' => 'D',     // A textual representation of a day, three letters  Mon through Sun
              'j' => 'd',     // Day of the month without leading zeros  1 to 31
              'l' => 'DD',    // (lowercase 'L') A full textual representation of the day of the week  Sunday through Saturday
              // 'N' => ' ',     // ISO-8601 numeric representation of the day of the week (added in PHP 5.1.0) 1 (for Monday) through 7 (for Sunday)
              // 'S' => ' ',     // English ordinal suffix for the day of the month, 2 characters st, nd, rd or th. Works well with j
              // 'w' => ' ',     // Numeric representation of the day of the week 0 (for Sunday) through 6 (for Saturday)
              'z' => 'o',     // The day of the year (starting from 0) 0 through 365

              // Week
              // 'W' => ' ',     // ISO-8601 week number of year, weeks starting on Monday (added in PHP 4.1.0) Example: 42 (the 42nd week in the year)

              // Month
              'F' => 'MM',    // A full textual representation of a month, such as January or March  January through December
              'm' => 'mm',    // Numeric representation of a month, with leading zeros 01 through 12
              'M' => 'M',     // A short textual representation of a month, three letters  Jan through Dec
              'n' => 'm',     // Numeric representation of a month, without leading zeros  1 through 12
              // 't' => ' ',     // Number of days in the given month 28 through 31

              // Year
              // 'L' => ' ',     // Whether it's a leap year  1 if it is a leap year, 0 otherwise.
              // 'o' => ' ',     // ISO-8601 year number. This has the same value as Y, except that if the ISO week number (W) belongs to the previous or next year, that year is used instead. (added in PHP 5.1.0)  Examples: 1999 or 2003
              'Y' => 'yy',    // A full numeric representation of a year, 4 digits Examples: 1999 or 2003
              'y' => 'y',     // A two digit representation of a year  Examples: 99 or 03

              // Time
              // 'a' => ' ',     // Lowercase Ante meridiem and Post meridiem am or pm
              // 'A' => ' ',     // Uppercase Ante meridiem and Post meridiem AM or PM
              // 'B' => ' ',     // Swatch Internet time  000 through 999
              // 'g' => ' ',     // 12-hour format of an hour without leading zeros 1 through 12
              // 'G' => ' ',     // 24-hour format of an hour without leading zeros 0 through 23
              // 'h' => ' ',     // 12-hour format of an hour with leading zeros  01 through 12
              // 'H' => ' ',     // 24-hour format of an hour with leading zeros  00 through 23
              // 'i' => ' ',     // Minutes with leading zeros  00 to 59
              // 's' => ' ',     // Seconds, with leading zeros 00 through 59
              // 'u' => ' ',     // Microseconds (added in PHP 5.2.2) Example: 654321
            );

            $format = '';
            if (isset($form[$field_id]['value'])) {
              $format = $form[$field_id]['value']['#date_format'];
              $form[$field_id]['value']['#attributes']['class'][] = 'bef-datepicker';
            }
            else {
              // Both min and max share the same format
              $format = $form[$field_id]['min']['#date_format'];
              $form[$field_id]['min']['#attributes']['class'][] = 'bef-datepicker';
              $form[$field_id]['max']['#attributes']['class'][] = 'bef-datepicker';
            }
            $datepicker_format = str_replace(array_keys($convert), array_values($convert), $format);
          }
          else {
            /*
             * Standard Drupal date field.  Depending on the settings, the field
             * can be at $form[$field_id] (single field) or $form[$field_id][subfield]
             * for two-value date fields or filters with exposed operators.
             */
            $fields = array('min', 'max', 'value');
            if (count(array_intersect($fields, array_keys($form[$field_id])))) {
              foreach ($fields as $field) {
                if (isset($form[$field_id][$field])) {
                  $form[$field_id][$field]['#attributes']['class'][] = 'bef-datepicker';
                }
              }
            }
            else {
              $form[$field_id]['#attributes']['class'][] = 'bef-datepicker';
            }
          }
          break;

        case 'bef_links':
          $show_apply = TRUE;

          $form[$field_id]['#theme'] = 'select_as_links';
          break;

        case 'bef_single':
          $show_apply = TRUE;

          // Use filter label as checkbox label
          $form[$field_id]['#title'] = $filters[$label]->options['expose']['label'];
          $form[$field_id]['#description'] = $options['more_options']['bef_filter_description'];
          $form[$field_id]['#return_value'] = 1;
          $form[$field_id]['#type'] = 'checkbox';

          // Handoff to the theme layer
          $form[$field_id]['#theme'] = 'checkbox';
          break;

       case 'bef_ul':
          $show_apply = TRUE;

          $form[$field_id]['#bef_nested'] = TRUE;
          // Intentionally falling through to case 'bef':

        case 'bef':
          $show_apply = TRUE;

          if (empty($form[$field_id]['#multiple'])) {
            // Single-select -- display as radio buttons
            $form[$field_id]['#type'] = 'radios';
            if (empty($form[$field_id]['#process'])) {
              $form[$field_id]['#process'] = array();
            }
            array_unshift($form[$field_id]['#process'], 'form_process_radios');

            // Clean up objects from the options array (happens for taxonomy-based filters)
            $opts = $form[$field_id]['#options'];
            $form[$field_id]['#options'] = array();
            foreach ($opts as $index => $opt) {
              if (is_object($opt)) {
                list($key, $val) = each($opt->option);
                $form[$field_id]['#options'][$key] = $val;
              }
              else {
                $form[$field_id]['#options'][$index] = $opt;
              }
            }

            if (isset($form[$field_id]['#options']['All'])) {
              // @TODO: The terms 'All' and 'Any' are customizable in Views
              if ($filters[$label]->options['expose']['multiple']) {
                // Some third-party filter handlers still add the "Any" option even if this is not
                // an optional filter.  Zap it here if they do.
                unset($form[$field_id]['#options']['All']);
              }
              else {
                // Otherwise, make sure the "Any" text is clean
                $form[$field_id]['#options']['All'] = check_plain($form[$field_id]['#options']['All']);
              }
            }

            // Render as radio buttons or radio buttons in a collapsible fieldset
            if (!empty($options['more_options']['bef_collapsible'])) {
              // Pass the description and title along in a way such that it doesn't get rendered
              // as part of the exposed form widget.  We'll render them as part of the fieldset.
              if (isset($form['#info']["filter-$label"]['label'])) {
                $form[$field_id]['#bef_title'] = $form['#info']["filter-$label"]['label'];
                unset($form['#info']["filter-$label"]['label']);
              }
              if (!empty($options['more_options']['bef_filter_description'])) {
                $form[$field_id]['#bef_description'] = $options['more_options']['bef_filter_description'];
                if (isset($form[$field_id]['#description'])) {
                  unset($form[$field_id]['#description']);
                }
              }

              // If the operator is exposed as well, put it inside the fieldset
              if ($filters[$label]->options['expose']['use_operator']) {
                $operator_id = $filters[$label]->options['expose']['operator_id'];
                $form[$field_id]['#bef_operator'] = $form[$operator_id];
                unset ($form[$operator_id]);
              }

              // Add collapse/expand Javascript and BEF CSS to prevent collapsed
              // fieldset from disappearing.
              if (empty($form[$field_id]['#attached']['js'])) {
                $form[$field_id]['#attached']['js'] = array();
              }
              $form[$field_id]['#attached']['js'][] = 'misc/form.js';
              $form[$field_id]['#attached']['js'][] = 'misc/collapse.js';

              if (empty($form[$field_id]['#attached']['css'])) {
                $form[$field_id]['#attached']['css'] = array();
              }
              $form[$field_id]['#attached']['css'][] = drupal_get_path('module', 'better_exposed_filters') . '/better_exposed_filters.css';

              // Take care of adding the fieldset in the theme layer
              $form[$field_id]['#theme'] = 'select_as_radios_fieldset';
            } // if (!empty($options['more_options']['bef_collapsible'])) {
            else {
              // Render select element as radio buttons
              $form[$field_id]['#attributes']['class'][] = 'bef-select-as-radios';
              $form[$field_id]['#theme'] = 'select_as_radios';
            }
          } // if (empty($form[$field_id]['#multiple'])) {
          else {
            // Render as checkboxes or checkboxes enclosed in a collapsible fieldset
            if (!empty($options['more_options']['bef_collapsible'])) {
              // Pass the description and title along in a way such that it doesn't get rendered
              // as part of the exposed form widget.  We'll render them as part of the fieldset.
              if (isset($form['#info']["filter-$label"]['label'])) {
                $form[$field_id]['#bef_title'] = $form['#info']["filter-$label"]['label'];
                unset($form['#info']["filter-$label"]['label']);
              }
              if (!empty($options['more_options']['bef_filter_description'])) {
                $form[$field_id]['#bef_description'] = $options['more_options']['bef_filter_description'];
                if (isset($form[$field_id]['#description'])) {
                  unset($form[$field_id]['#description']);
                }
              }

              // If the operator is exposed as well, put it inside the fieldset
              if ($filters[$label]->options['expose']['use_operator']) {
                $operator_id = $filters[$label]->options['expose']['operator_id'];
                $form[$field_id]['#bef_operator'] = $form[$operator_id];
                unset ($form[$operator_id]);
              }

              // Add collapse/expand Javascript and BEF CSS to prevent collapsed
              // fieldset from disappearing.
              if (empty($form[$field_id]['#attached']['js'])) {
                $form[$field_id]['#attached']['js'] = array();
              }
              $form[$field_id]['#attached']['js'][] = 'misc/form.js';
              $form[$field_id]['#attached']['js'][] = 'misc/collapse.js';

              if (empty($form[$field_id]['#attached']['css'])) {
                $form[$field_id]['#attached']['css'] = array();
              }
              $form[$field_id]['#attached']['css'][] = drupal_get_path('module', 'better_exposed_filters') . '/better_exposed_filters.css';

              // Take care of adding the fieldset in the theme layer
              $form[$field_id]['#theme'] = 'select_as_checkboxes_fieldset';
            }
            else {
              $form[$field_id]['#theme'] = 'select_as_checkboxes';
            }

            if ($options['more_options']['bef_select_all_none']) {
              // Add BEF's JavaScript to the mix to handle select all/none functionality
              // @TODO: move to #attached?
              drupal_add_js(drupal_get_path('module', 'better_exposed_filters') . '/better_exposed_filters.js');

              // Add select all/none functionality to this filter.
              if (!isset($form[$field_id]['#attributes']['class'])) {
                $form[$field_id]['#attributes']['class'] = array();
              }
              $form[$field_id]['#bef_select_all_none'] = TRUE;
            }
          } // if (empty($form[$field_id]['#multiple'])) { ... } else {
          break; // case 'bef':

        case 'bef_hidden':
          $form['#info']["filter-$field_id"]['label'] = ''; // Hide the label
          if (empty($form[$field_id]['#multiple'])) {
            $form[$field_id]['#type'] = 'hidden';
          }
          else {
            $form[$field_id]['#theme'] = 'select_as_hidden';
          }
          break;

        default:
          // Handle functionality for exposed filters that are not limited to BEF only filters
          $show_apply = TRUE;

          // Add a description to the exposed filter
          if (!empty($options['more_options']['bef_filter_description'])) {
            $form[$field_id]['#description'] = t($options['more_options']['bef_filter_description']);
          }
          break;

      } // switch ($options['bef_format'])
    } // foreach ($settings...)

    // If our form has no visible filters, hide the submit button.
    $form['submit']['#access'] = $show_apply;
    $form['reset']['#access'] = $show_apply;

    // Only add datepicker code once
    drupal_add_js(array('better_exposed_filters' => array('bef_datepicker' => FALSE)), 'setting');
    if ($add_datepicker) {
<<<<<<< HEAD
      // Add Datepicker JS and CSS
      drupal_add_js('misc/ui/jquery.ui.core.min.js');
      drupal_add_js('misc/ui/jquery.ui.datepicker.min.js');
=======
       // Add Datepicker JS and CSS
      drupal_add_library('system', 'ui.datepicker');
>>>>>>> 1bdcf706
      drupal_add_js(drupal_get_path('module', 'better_exposed_filters') . '/better_exposed_filters.js');

      // Trigger datepicker in better_exposed_filters.js
      drupal_add_js(array('better_exposed_filters' => array(
        'bef_datepicker' => TRUE,
        'bef_dateformat' => $datepicker_format,
      )), 'setting');
    }

  } // function exposed_form_alter(...)

  /**
   * Similar to array_merge_recursive, but latter numeric keys overwrites earlier
   * values.  Use this to set defaults for missing values in a multi-dimensional
   * array.  Eg:
   *
   *  $existing = $this->_bef_set_defaults($defaults, $existing);
   *
   * Also checks for settings in legacy parts of the array, such as when settings
   * are moved into an 'Advanced options' fieldset.
   *
   * @return the resulting array
   */
  function _bef_set_defaults() {
    $count = func_num_args();
    if (!$count) {
      return;
    }
    else if (1 == $count) {
      return (func_get_arg(0));
    }

    // First array is the default values
    $params = func_get_args();
    $return = array_shift($params);

    // Merge the rest of the arrays onto the default array
    foreach ($params as $array) {
      foreach ($array as $key => $value) {
        // Numeric keyed values are added (unless already there)
        if (is_numeric($key) && !in_array ($value, $return)) {
          if (is_array($value)) {
            dsm($value, 'calling recursively');
            $return [] = $this->_bef_set_defaults($return[$key], $value);
          } else {
            $return [] = $value;
          }

        // String keyed values are replaced
        } else {
          if (isset($return[$key]) && is_array($value) && is_array($return[$key])) {
            $return[$key] = $this->_bef_set_defaults($return[$key], $value);
          } else {
            $return[$key] = $value;
          }
        }
      }
    }
    return $return;
  }

  /**
   * Updates legacy settings to their current location
   */
  function _bef_update_legacy_settings($settings) {
    // There has got to be a better way... But for now, this works.
    if (isset($settings['sort']['collapsible'])) {
      $settings['sort']['advanced']['collapsible'] = $settings['sort']['collapsible'];
      unset($settings['sort']['collapsible']);
    }
    if (isset($settings['sort']['collapsible_label'])) {
      $settings['sort']['advanced']['collapsible_label'] = $settings['sort']['collapsible_label'];
      unset($settings['sort']['collapsible_label']);
    }
    if (isset($settings['sort']['combine'])) {
      $settings['sort']['advanced']['combine'] = $settings['sort']['combine'];
      unset($settings['sort']['combine']);
    }
    if (isset($settings['sort']['reset'])) {
      $settings['sort']['advanced']['reset'] = $settings['sort']['reset'];
      unset($settings['sort']['reset']);
    }
    if (isset($settings['sort']['reset_label'])) {
      $settings['sort']['advanced']['reset_label'] = $settings['sort']['reset_label'];
      unset($settings['sort']['reset_label']);
    }

    return $settings;
  }
}
<|MERGE_RESOLUTION|>--- conflicted
+++ resolved
@@ -854,14 +854,8 @@
     // Only add datepicker code once
     drupal_add_js(array('better_exposed_filters' => array('bef_datepicker' => FALSE)), 'setting');
     if ($add_datepicker) {
-<<<<<<< HEAD
-      // Add Datepicker JS and CSS
-      drupal_add_js('misc/ui/jquery.ui.core.min.js');
-      drupal_add_js('misc/ui/jquery.ui.datepicker.min.js');
-=======
        // Add Datepicker JS and CSS
       drupal_add_library('system', 'ui.datepicker');
->>>>>>> 1bdcf706
       drupal_add_js(drupal_get_path('module', 'better_exposed_filters') . '/better_exposed_filters.js');
 
       // Trigger datepicker in better_exposed_filters.js
