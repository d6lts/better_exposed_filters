
Better Exposed Filters change log
---------------------------------

Better Exposed Filters 6.x-x.x  xxxx-xx-xx
------------------------------------------
#864614 by OxideInteractive: Fixes extra space in class attributes
#874978 by vosechu: select_as_checkboxes now respects #default_value
#812778 by mikeker: Fixes problem with "Show hierarchy in dropdown enabled"
#811954 by pivica: Fixes duplicate Select All/None links with multiple Behavior executions
#657148 by mikeker: Adds support for exposed sort manipulation
#965388 by mikeker: Adds support for collapsible fieldsets
#965388 by mikeker: Adds support for collapsible fieldsets
mikeker: Adds nested list display for hierarchical taxonomy filters
#894312 by kenorb, mikeker: Adds links as a BEF option
#1006716 by attiks: Corrects <label>/<input> tag order
Issue #1149254 by aaronbauman, mikeker: Hides Apply button when all filters are hidden
Issue #1042502 by joelstein: Adds highlight class for selected checkboxes
Issue #782480 by mikeker: Fixes concat problem with select-all-none class in Views 2.x
Issue #967510 by tokimeki, mikeker: Fixes issues with radio buttons in block displays and nested displays
Issue #1162488 by klickreflex: Fixes incorrect HTML in nested displays
Issue #1164764 by mikeker: Apply button hidden when using default select list.  See issue #1149254.
Issue #1072658 by tkoterwas: Fieldset #title not set in exposed filter block/panel
Issue #1128688 by sreynen: Fixes Select all/none for nested checkboxes.
<<<<<<< HEAD
by mikeker: Branched Views 3.x support, removed from this branch.
=======
>>>>>>> 36d94940

Better Exposed Filters 6.x-1.0  2010-05-25
------------------------------------------
Initial release.  Supports Views 2.x and 3.x.<|MERGE_RESOLUTION|>--- conflicted
+++ resolved
@@ -2,8 +2,8 @@
 Better Exposed Filters change log
 ---------------------------------
 
-Better Exposed Filters 6.x-x.x  xxxx-xx-xx
-------------------------------------------
+Better Exposed Filters 6.x-2.0-beta2  2011-08-03
+------------------------------------------------
 #864614 by OxideInteractive: Fixes extra space in class attributes
 #874978 by vosechu: select_as_checkboxes now respects #default_value
 #812778 by mikeker: Fixes problem with "Show hierarchy in dropdown enabled"
@@ -22,10 +22,7 @@
 Issue #1164764 by mikeker: Apply button hidden when using default select list.  See issue #1149254.
 Issue #1072658 by tkoterwas: Fieldset #title not set in exposed filter block/panel
 Issue #1128688 by sreynen: Fixes Select all/none for nested checkboxes.
-<<<<<<< HEAD
 by mikeker: Branched Views 3.x support, removed from this branch.
-=======
->>>>>>> 36d94940
 
 Better Exposed Filters 6.x-1.0  2010-05-25
 ------------------------------------------
